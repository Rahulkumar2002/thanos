# Release Process

This page describes the release cadence and process for Thanos project.

We use [Semantic Versioning](http://semver.org/).

NOTE: As [Semantic Versioning](http://semver.org/spec/v2.0.0.html) states all 0.y.z releases can contain breaking changes in API (flags, grpc API, any backward compatibility)

## Cadence

We aim for regular and strict one release per *6 weeks*. 6 weeks is counter from first release candidate to another. This means that there is no *code freeze* or anything like that. We plan to stick to the exact 6 weeks, so there is no rush into being within release (except bug fixes).

No feature should block release.

Additionally, we (obviously) aim for `main` branch being stable.

We are assigning a release shepherd for each minor release.

Release shepherd responsibilities:

* Perform releases (from first RC to actual release).
* Announce all releases on all communication channels.

| Release | Time of first RC     | Shepherd (GitHub handle)    |
|---------|----------------------|-----------------------------|
<<<<<<< HEAD
| v0.25.0 | (planned) 2021.11.26 | No one ATM                  |
| v0.24.0 | (planned) 2021.10.14 | No one ATM                  |
=======
| v0.25.0 | (planned) 2021.12.09 | No one ATM                  |
| v0.24.0 | (planned) 2021.10.28 | `@squat`                    |
>>>>>>> 0aa21c36
| v0.23.0 | 2021.09.02           | `@bwplotka`                 |
| v0.22.0 | 2021.07.06           | `@GiedriusS`                |
| v0.21.0 | 2021.05.28           | `@metalmatze` and `@onprem` |
| v0.20.0 | 2021.04.23           | `@kakkoyun`                 |
| v0.19.0 | 2021.03.02           | `@bwplotka`                 |
| v0.18.0 | 2021.01.06           | `@squat`                    |
| v0.17.0 | 2020.11.18           | `@metalmatze`               |
| v0.16.0 | 2020.10.26           | `@bwplotka`                 |
| v0.15.0 | 2020.08.12           | `@kakkoyun`                 |
| v0.14.0 | 2020.07.10           | `@kakkoyun`                 |
| v0.13.0 | 2020.05.13           | `@bwplotka`                 |
| v0.12.0 | 2020.04.15           | `@squat`                    |
| v0.11.0 | 2020.02.19           | `@metalmatze`               |
| v0.10.0 | 2020.01.08           | `@GiedriusS`                |
| v0.9.0  | 2019.11.26           | `@bwplotka`                 |
| v0.8.0  | 2019.10.09           | `@bwplotka`                 |
| v0.7.0  | 2019.08.28           | `@domgreen`                 |
| v0.6.0  | 2019.07.12           | `@GiedriusS`                |
| v0.5.0  | 2019.06.31           | `@bwplotka`                 |

# For maintainers: Cutting individual release

Process of releasing a *minor* Thanos version:

1. Release `v<major>.<minor+1>.0-rc.0`
2. If after 3 work days there is no major bug, release `v<major>.<minor>.0`
3. If within 3 work days there is major bug, let's triage it to fix it and then release `v<major>.<minor>.0-rc.++` Go to step 2.
4. Do patch release if needed for any bugs afterwards. Use same `release-xxx` branch and migrate fixes to main.

## How to release a version

Release is happening on separate `release-<major>.<minor>` branch.

1. Prepare PR to branch `release-<major>.<minor>` that will start minor release branch and prepare changes to cut release.

   Push the created branch to origin (Thanos repository) to be able to make your PR with the CHANGELOG.md changes against this branch later.

   ```bash
   $ git push origin release-<major>.<minor>
   ```

For release candidate just reuse same branch and rebase it on every candidate until the actual release happens.

1. Create small PR to `main` (!) to cut CHANGELOG. This helps to maintain new changelog on main.

   1. Add entry to CHANGELOG indicating release in progress. This reduces risk for the new PRs to add changelog entries to already released release.
   2. Update `VERSION` file to version one minor version higher than the released one and `dev` suffix. This allows CI to build thanos binary with the version indicating potential next minor release, showing that someone uses non-released binary (which is fine, just better to know this!).

Feel free to mimic following PR: https://github.com/thanos-io/thanos/pull/3861

1. Update [CHANGELOG file](../CHANGELOG.md)

Note that `CHANGELOG.md` should only document changes relevant to users of Thanos, including external API changes, performance improvements, and new features. Do not document changes of internal interfaces, code refactorings and clean-ups, changes to the build process, etc. People interested in these are asked to refer to the git history. Format is described in `CHANGELOG.md`.

The whole release from release candidate `rc.0` to actual release should have exactly the same section. We don't separate what have changed between release candidates.

1. Double check backward compatibility:

   1. *In case of version after `v1+.y.z`*, double check if none of the changes break API compatibility. This should be done in PR review process, but double check is good to have.
   2. In case of `v0.y.z`, document all incompatibilities in changelog.

2. Double check metric changes:

   1. Note any changes in the changelog
   2. If there were any changes then update the relevant alerting rules and/or dashboards since `thanos-mixin` is part of the repository now

3. Update website's [hugo.yaml](https://github.com/thanos-io/thanos/blob/main/website/hugo.yaml) to have correct links for new release ( add `0.y.z: "/:sections/:filename.md"`).

4. Update tutorials:

   1. Update the Thanos version used in the [tutorials](../tutorials) manifests.
   2. In case of any breaking changes or necessary updates adjust the manifests so the tutorial stays up to date.
   3. Update the [scripts/quickstart.sh](https://github.com/thanos-io/thanos/blob/main/scripts/quickstart.sh) script if needed.

5. After review, merge the PR and immediately after this tag a version:

   ```bash
   tag=$(cat VERSION)
   git tag -s "v${tag}" -m "v${tag}"
   git push origin "v${tag}"
   ```

   Signing a tag with a GPG key is appreciated, but in case you can't add a GPG key to your Github account using the following [procedure](https://help.github.com/articles/generating-a-gpg-key/), you can replace the `-s` flag by `-a` flag of the `git tag` command to only annotate the tag without signing.

   Please make sure that you are tagging the merge commit because otherwise GitHub's UI will show that there were more commits after your release.

6. Once a tag is created, the release process through CircleCI will be triggered for this tag.

7. You must create a Github Release using the UI for this tag, as otherwise CircleCI will not be able to upload tarballs for this tag. Also, you must create the Github Release using a Github user that has granted access rights to CircleCI. List of maintainers is available [here](../MAINTAINERS.md)

8. Go to the releases page of the project, click on the `Draft a new release` button and select the tag you just pushed. Describe release and post relevant entry from changelog. Click `Save draft` rather than `Publish release` at this time. (This will prevent the release being visible before it has got the binaries attached to it.)

9. Once tarballs are published on release page, you can click `Publish` and release is complete.

10. Announce `#thanos` slack channel.

11. Pull commits from release branch to main branch for non `rc` releases. Make sure to not modify `VERSION`, it should be still pointing to `version+1-dev` ([TODO to automate this](https://github.com/thanos-io/thanos/issues/4741))

12. After releasing a major version, please cut a release for `kube-thanos` as well. https://github.com/thanos-io/kube-thanos/releases Make sure all the flag changes are reflected in the manifests. Otherwise, the process is the same, except we don't have `rc` for the `kube-thanos`. We do this to make sure we have compatible manifests for each major versions.

13. Merge `release-<major>.<minor>` branch back to main. This is important for Go modules tooling to make release tags reachable from main branch.

    - Create `merge-release-<major>.<minor>-to-main` branch **from `release-<major>.<minor>` branch** locally
    - Merge upstream `main` branch into your `merge-release-<major>.<minor>-to-main` and resolve conflicts
    - Send PR for merging your `merge-release-<major>.<minor>-to-main` branch into `main`
    - Once approved, merge the PR by using "Merge" commit.
      - This can either be done by temporarily enabling "Allow merge commits" option in "Settings > Options".
      - Alternatively, this can be done locally by merging `merge-release-<major>.<minor>-to-main` branch into `main`, and pushing resulting `main` to upstream repository. This doesn't break `main` branch protection, since PR has been approved already, and it also doesn't require removing the protection.

## Pre-releases (release candidates)

The following changes to the above procedures apply:

* In line with [Semantic Versioning](http://semver.org/), append something like `-rc.0` to the version (with the corresponding changes to the tag name, the release name etc.).
* Tick the `This is a pre-release` box when drafting the release in the Github UI.
* Still update `CHANGELOG.md`, but when you cut the final release later, merge all the changes from the pre-releases into the one final update.<|MERGE_RESOLUTION|>--- conflicted
+++ resolved
@@ -23,13 +23,8 @@
 
 | Release | Time of first RC     | Shepherd (GitHub handle)    |
 |---------|----------------------|-----------------------------|
-<<<<<<< HEAD
-| v0.25.0 | (planned) 2021.11.26 | No one ATM                  |
-| v0.24.0 | (planned) 2021.10.14 | No one ATM                  |
-=======
 | v0.25.0 | (planned) 2021.12.09 | No one ATM                  |
 | v0.24.0 | (planned) 2021.10.28 | `@squat`                    |
->>>>>>> 0aa21c36
 | v0.23.0 | 2021.09.02           | `@bwplotka`                 |
 | v0.22.0 | 2021.07.06           | `@GiedriusS`                |
 | v0.21.0 | 2021.05.28           | `@metalmatze` and `@onprem` |
