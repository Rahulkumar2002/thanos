--- conflicted
+++ resolved
@@ -79,11 +79,6 @@
 //     used in grouping expressions. If non-empty, treat the query
 //     as shardable by those labels.
 //   - otherwise, treat the query as non-shardable.
-<<<<<<< HEAD
-
-=======
-//
->>>>>>> 09ddcc27
 // The le label is excluded from sharding.
 
 func (a *QueryAnalyzer) Analyze(query string) (QueryAnalysis, error) {
